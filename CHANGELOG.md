### 0.7.1 (unreleased)

- New features
  - `ConfigReader`, `ConfigWriter` and `ConfigConvert` now have combinators such as `map`, `flatMap` and `contramap`,
    making them easier to compose.
  - New mechanism to read and write [value classes](http://docs.scala-lang.org/overviews/core/value-classes.html).
    The readers and writers of the inner type are used instead of the ones for products.
<<<<<<< HEAD
  - `ConfigReader` and `ConfigWriter` instances for `Pattern` and `Regex`.
=======
  - `ConfigReader` and `ConfigWriter` for `java.io.File`
>>>>>>> 42934805
- Bug fixes
  - `Duration.Undefined` is correctly handled when reading and writing configurations. [[#184](https://github.com/melrief/pureconfig/issues/184)]

### 0.7.0 (Apr 2, 2017)

- New features
  - `ConfigConvert` is now a union of two new traits - `ConfigReader` for reading configs and `ConfigWriter` for writing
    them:
    - Having an implicit `ConfigReader` in scope is enough to read a config to a instance of a given type;
    - Having a `ConfigWriter` is enough for writing instances to configs;
    - `ConfigConvert` can still be used everywhere it was before and is advisable when both operations are needed.
  - Many constructors for `ConfigConvert` instances were deprecated, while new ones were added in the companion objects
    of `ConfigReader`, `ConfigWriter` and `ConfigConvert`. The deprecation message of each one indicates the new method
    to use;
  - Add `ConfigFactoryWrapper` to control exceptions from typesafe `ConfigFactory`;
  - Modify the message of `ConfigReaderException` to group errors by keys in the configuration, instead of by type of
    error;
  - Add a path (`Option[String]`) to `ConfigReaderFailure`, in order to expose more information (if available) about the
    key in the configuration whose value raised the failure.

- Breaking changes
  - `loadConfigFromFiles` works on `Path` instead of `File` for consistency;
  - `ConfigValueLocation` now uses `URL` instead of `Path` to encode locations of `ConfigValue`s.

- Bug fixes
  - `pureconfig.load*` methods don't throw exceptions on malformed configuration anymore
     and wrap errors in `ConfigReaderFailures` [[#148](https://github.com/melrief/pureconfig/issues/148)].

### 0.6.0 (Feb 14, 2017)

- New features
  - New  `ProductHint` trait allowing customization of the derived `ConfigConvert` for case classes, superseeding
    `ConfigFieldMapping` ([docs](https://github.com/melrief/pureconfig#override-behaviour-for-case-classes)). In
    addition to defining field name mappings, `ProductHint` instances control:
    - Whether default field values should be used when
      fields are missing in the config ([docs](https://github.com/melrief/pureconfig#default-field-values));
    - Whether unknown keys are ignored or cause pureconfig to return a `Failure`
      ([docs](https://github.com/melrief/pureconfig#unknown-keys)).
  - Support for reading and writing [`java.util.UUID`](https://docs.oracle.com/javase/8/docs/api/java/util/UUID.html)s;
  - Support for reading and writing [`java.nio.file.Path`](https://docs.oracle.com/javase/8/docs/api/java/nio/file/Path.html)s;
  - Support for reading and writing [`java.net.URI`](https://docs.oracle.com/javase/8/docs/api/java/net/URI.html)s;
  - Support multiple failures, e.g. when multiple fields of a class fail to convert;
  - Add `ConfigReaderFailure` ADT to model failures and `ConfigReaderFailures` to represent a non empty list of errors;
  - Add `ConfigValueLocation`, which is the physical location of a ConfigValue represented by a file name and a line number;
  - Add `loadConfigOrThrow` methods to the API;
  - Add helpers to create `ConfigConvert`:
    - `ConfigConvert.fromStringConvert` that requires a function `String => Either[ConfigReaderFailure, T]`
    - `ConfigConvert.fromStringConvertTry` that requires a function `String => Try[T]`
    - `ConfigConvert.fromStringConvertOpt` that requires a function `String => Option[T]`
  - Add `ConfigConvert.catchReadError` to convert a function that can throw exception into a safe function that returns
    a `Either[CannotConvert, T]`;

- Breaking changes
  - `ConfigConvert.from` now returns a value of type `Either[ConfigReaderFailures, T]` instead of `Try[T]`;
  - `CoproductHint` has been changed to adapt to the new `ConfigConvert`:
    - `CoproductHint.from` now returns a value of type `Either[ConfigReaderFailures, Option[ConfigValue]]`
    - `CoproductHint.to` now returns a value of type `Either[ConfigReaderFailures, Option[ConfigValue]]`
  - The default field mapping changed from camel case config keys (e.g. `exampleKey`) to kebab case keys (e.g.
    `example-key`). Case class fields are still expected to be camel case. The old behavior can be retained by putting
    in scope an `implicit def productHint[T] = ProductHint[T](ConfigFieldMapping(CamelCase, CamelCase))`;
  - `ConfigFieldMapping` has no type parameters now;
  - `ConfigFieldMapping` was replaced by `ProductHint` as the type of object to put in scope in order to customize
    the derivation of `ConfigConvert` for case class. Old `ConfigFieldMapping` implicit instances in scope have no
    effect now. The migration can be done by replacing code like
    `implicit def mapping: ConfigFieldMapping[T] = <mapping>` with
    `implicit def productHint: ProductHint[T] = ProductHint(<mapping>)`;
  - `ConfigConvert.fromString`, `ConfigConvert.fromNonEmptyString`, `ConfigConvert.vstringConvert`,
    `ConfigConvert.nonEmptyStringConvert` are now deprecated and the new helpers should be used instead.

### 0.5.1 (Jan 20, 2017)

- New features
  - More consistent handling of missing keys: if a config key is missing pureconfig always throws a
    `KeyNotFoundException` now, unless the `ConfigConvert` extends the new `AllowMissingKey` trait.
  - Add support for the `java.time` package. Converters types which support different string formats, such as `LocalDate`,
    must be configured before they can be used. See the [README](https://github.com/melrief/pureconfig#configurable-converters)
    for more details.
  - Add support for converting objects with numeric keys into lists. This is a functionallity also supported
    by typesafe config since version [1.0.1](https://github.com/typesafehub/config/blob/f6680a5dad51d992139d45a84fad734f1778bf50/NEWS.md#101-may-19-2013)
    and discussed in the following [issue](https://github.com/typesafehub/config/issues/69).

### 0.5.0 (Jan 3, 2017)

- New features
  - Sealed families are now converted to and from configs unambiguously by using an extra `type` field (customizable) in
    their config representation; 
  - New `CoproductHint` trait which allows customization of the derived `ConfigConvert` for sealed families;
- Breaking changes
  - The default config representation for sealed families has changed:
    - By default pureconfig now expects to find a `type` field containing the lowercase simple class name of the type to
      be read. For example, for a family including `DogConf` and `CatConf`, pureconfig expects to find a
      `type: "dogconf"` field in the config file;
    - The old behavior can be restored by putting an implicit instance of `FirstSuccessCoproductHint` in scope (the
      migration to the new format is strongly recommended though, as the previous one may lead to ambiguous behavior);
    - More information about the default representation and on how to customize it can be seen in the
      [README](https://github.com/melrief/pureconfig#override-behaviour-for-sealed-families).
- Bug fixes
  - `0` is accepted again as a valid `Duration` in configs.<|MERGE_RESOLUTION|>--- conflicted
+++ resolved
@@ -5,11 +5,8 @@
     making them easier to compose.
   - New mechanism to read and write [value classes](http://docs.scala-lang.org/overviews/core/value-classes.html).
     The readers and writers of the inner type are used instead of the ones for products.
-<<<<<<< HEAD
   - `ConfigReader` and `ConfigWriter` instances for `Pattern` and `Regex`.
-=======
   - `ConfigReader` and `ConfigWriter` for `java.io.File`
->>>>>>> 42934805
 - Bug fixes
   - `Duration.Undefined` is correctly handled when reading and writing configurations. [[#184](https://github.com/melrief/pureconfig/issues/184)]
 
